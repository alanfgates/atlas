<!--
  ~ Licensed to the Apache Software Foundation (ASF) under one
  ~ or more contributor license agreements.  See the NOTICE file
  ~ distributed with this work for additional information
  ~ regarding copyright ownership.  The ASF licenses this file
  ~ to you under the Apache License, Version 2.0 (the
  ~ "License"); you may not use this file except in compliance
  ~ with the License.  You may obtain a copy of the License at
  ~
  ~     http://www.apache.org/licenses/LICENSE-2.0
  ~
  ~ Unless required by applicable law or agreed to in writing, software
  ~ distributed under the License is distributed on an "AS IS" BASIS,
  ~ WITHOUT WARRANTIES OR CONDITIONS OF ANY KIND, either express or implied.
  ~ See the License for the specific language governing permissions and
  ~ limitations under the License.
  -->

<div data-ng-controller="SearchController">
    <div class="search">
        <form name="form" novalidate class="container">
            <div class="col-lg-7 col-lg-offset-3">
                <div class="row input-group">
                    <input type="text" class="form-control" placeholder="Search" data-ng-model="query"  required/>
                    <span class="input-group-btn">
                        <button class="btn btn-success" type="submit" data-ng-disabled="form.$invalid" data-ng-click="search(query)">
                            <i class="glyphicon glyphicon-search white "></i>
                        </button>
                    </span>
                </div>
                <div class="row">
                    <small class="small-txt">search: Table, DB, Column</small>
                </div>
            </div>
        </form>
    </div>
    <div class="container">
        <div class="row">

                <div data-ng-include="'/modules/navigation/views/navigation.html'"></div>

<<<<<<< HEAD
            <div class="col-lg-9" data-ui-view=""></div>
=======
            <div class="col-lg-9" data-ui-view=""  style="min-height: 1350px;"></div>
>>>>>>> cbf662db
        </div>
    </div>
</div><|MERGE_RESOLUTION|>--- conflicted
+++ resolved
@@ -37,13 +37,9 @@
     <div class="container">
         <div class="row">
 
-                <div data-ng-include="'/modules/navigation/views/navigation.html'"></div>
+            <div data-ng-include="'/modules/navigation/views/navigation.html'"></div>
 
-<<<<<<< HEAD
-            <div class="col-lg-9" data-ui-view=""></div>
-=======
             <div class="col-lg-9" data-ui-view=""  style="min-height: 1350px;"></div>
->>>>>>> cbf662db
         </div>
     </div>
 </div>